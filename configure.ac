--- conflicted
+++ resolved
@@ -269,23 +269,12 @@
   ])
 fi
 
-<<<<<<< HEAD
-=======
 if test "$enable_testsuite_piglit" = "yes" ; then
   if ! test -f "$srcdir/examples/piglit/piglit/piglit-run.py" ; then
     AC_MSG_WARN([disabling Piglit testsuite: piglit-run.py not found in '$srcdir/examples/piglit/piglit/'])
     enable_testsuite_piglit=no
   fi
 fi   
-
-#All ViennaCL tests use doubles, thus they fail on these platforms
-case $host_cpu in
-  arm* | powerpc* | x86 | i?86 )
-    AC_MSG_WARN([Looks like this host doesn't support doubles. Disabling all ViennaCL tests])
-    enable_testsuite_viennacl=no
-    ;;
-esac
->>>>>>> fed13751
 
 AM_CONDITIONAL([TEST_SUITE_SAMPLES], [test "$enable_testsuite_opencl_book_samples" = "yes"])
 AM_CONDITIONAL([TEST_SUITE_VIENNACL], [test "$enable_testsuite_viennacl" = "yes"])
