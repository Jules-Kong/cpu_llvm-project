--- conflicted
+++ resolved
@@ -443,7 +443,8 @@
   void *b = NULL;
   cl_mem_flags flags = mem_obj->flags;
   int i;
-
+  POCL_MSG_PRINT_INFO("BASIC: alloc_mem_obj, mem %p, dev %d\n", 
+                      mem_obj, device->dev_id);
   /* check if some driver has already allocated memory for this mem_obj 
      in our global address space, and use that*/
   for (i = 0; i < mem_obj->context->num_devices; ++i)
@@ -453,7 +454,7 @@
         {
           mem_obj->device_ptrs[device->dev_id].mem_ptr =
             mem_obj->device_ptrs[i].mem_ptr;
-
+          POCL_MSG_PRINT_INFO("BASIC: alloc_mem_obj %p dev %d, using already allocated mem\n", mem_obj, device->dev_id);
           return CL_SUCCESS;
         }
     }
@@ -871,12 +872,9 @@
           p[(i<<4) + j] = *((uint64_t*)pattern + j);
       }
       break;
-<<<<<<< HEAD
     default:
       assert (0 && "Invalid pattern size");
       break;
-=======
->>>>>>> f9d5e093
     }
 }
 
@@ -1016,55 +1014,8 @@
         }
       return;
     }
-<<<<<<< HEAD
-
-  ci = (compiler_cache_item*) malloc (sizeof (compiler_cache_item));
-  ci->next = NULL;
-  ci->tmp_dir = strdup(cmd->command.run.tmp_dir);
-  ci->function_name = strdup (cmd->command.run.kernel->name);
-
-  char *module_fn = NULL;
-  cl_kernel k = cmd->command.run.kernel;
-  cl_program p = k->program;
-  cl_device_id dev = cmd->device;
-  int dev_i = pocl_cl_device_to_index(p, dev);
-
-  if (p->binaries[dev_i])
-    {
-      module_fn = (char *)llvm_codegen (cmd->command.run.tmp_dir,
-                                        cmd->command.run.kernel,
-                                        cmd->device);
-    }
-  else
-    {
-      module_fn = malloc(POCL_FILENAME_LENGTH);
-      pocl_cache_final_binary_path(module_fn, p, dev_i, k, 0, 0, 0);
-      POCL_MSG_PRINT_INFO("Using dynamic WG size binary: %s\n", module_fn);
-      if (!pocl_exists(module_fn))
-        POCL_ABORT("Dynamic WG size binary does not exist\n");
-    }
-  dlhandle = lt_dlopen (module_fn);
-  free(module_fn);
-
-  if (dlhandle == NULL)
-    {
-      printf ("pocl error: lt_dlopen(\"%s\") failed with '%s'.\n",
-              module_fn, lt_dlerror());
-      printf ("note: missing symbols in the kernel binary might be" 
-              "reported as 'file not found' errors.\n");
-      abort();
-    }
-  snprintf (workgroup_string, WORKGROUP_STRING_LENGTH,
-            "_pocl_launcher_%s_workgroup", cmd->command.run.kernel->name);
-  cmd->command.run.wg = ci->wg = 
-    (pocl_workgroup) lt_dlsym (dlhandle, workgroup_string);
-
-  LL_APPEND (compiler_cache, ci);
-  POCL_UNLOCK (compiler_cache_lock);
-=======
   POCL_UNLOCK_OBJ (event);
 }
->>>>>>> f9d5e093
 
 void
 pocl_basic_broadcast (cl_event event)
@@ -1075,6 +1026,6 @@
 void
 pocl_basic_compile_kernel (_cl_command_node *cmd, cl_kernel kernel, cl_device_id device)
 {
-  if (cmd->type == CL_COMMAND_NDRANGE_KERNEL)
+  if (cmd != NULL && cmd->type == CL_COMMAND_NDRANGE_KERNEL)
     pocl_check_dlhandle_cache (cmd);
 }