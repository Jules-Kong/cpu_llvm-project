--- conflicted
+++ resolved
@@ -39,13 +39,8 @@
     return CL_OUT_OF_HOST_MEMORY; 
   POCL_INIT_OBJECT(*event);
   (*event)->queue = command_queue;
-<<<<<<< HEAD
   POname(clRetainCommandQueue) (command_queue);
-  POCL_PROFILE_QUEUED;
-=======
-  POclRetainCommandQueue (command_queue);
   POCL_UPDATE_EVENT_QUEUED;
->>>>>>> 2a7c4cd0
 
   _cl_command_node * cmd = malloc(sizeof(_cl_command_node));
   if (cmd == NULL)
